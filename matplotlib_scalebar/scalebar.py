--- conflicted
+++ resolved
@@ -177,17 +177,13 @@
             
         :arg label_loc: either ``bottom``, ``top``, ``left``, ``right``
             (default: rcParams['scalebar.label_loc'] or ``top``)
-<<<<<<< HEAD
         :type label_loc: :class:`str`
-            
-        :arg font_properties: a :class:`matplotlib.font_manager.FontProperties`
-            instance, optional sets the font properties for the label text
-        :type font_properties: :class:`matplotlib.font_manager.FontProperties`
-=======
+
         :arg font_properties: font properties of the label text, specified
             either as dict or `fontconfig <http://www.fontconfig.org/>`_
             pattern (XML).
->>>>>>> f54d9d46
+        :type font_properties: :class:`matplotlib.font_manager.FontProperties`,
+            :class:`str` or :class:`dict`
         """
         Artist.__init__(self)
 
